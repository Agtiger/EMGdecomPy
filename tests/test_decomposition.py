import emgdecompy as emg
import numpy as np
from scipy.io import loadmat
from scipy import linalg
<<<<<<< HEAD
from scipy.signal import find_peaks
from sklearn.cluster import KMeans
from sklearn.metrics import silhouette_score
from scipy.stats import variation
from test_preprocessing import create_emg_data


=======
from test_preprocessing import create_emg_data

>>>>>>> 65616672
def test_initialize_w():
    """
    Run unit test on initialize_w function from EMGdecomPy.
    """
<<<<<<< HEAD
    x = np.array(
        [
            [
                1,
                2,
                3,
                4,
            ],
            [5, 7, 9, 11],
            [12, 15, 18, 21],
        ]
    )
    assert (
        emg.decomposition.initialize_w(x) == np.array([4, 11, 21])
    ).all(), "Returned wrong column."

    x = np.zeros((5, 5))
    assert (
        emg.decomposition.initialize_w(x).shape == np.zeros(5).shape
    ), "Output contains wrong dimensions."

=======
    x = np.array([[1, 2, 3, 4,], [5, 7, 9, 11], [12, 15, 18, 21]])
    assert (emg.decomposition.initialize_w(x) == np.array([4, 11, 21])).all(), "Returned wrong column."

    x = np.zeros((5, 5))
    assert emg.decomposition.initialize_w(x).shape == np.zeros(5).shape, "Output contains wrong dimensions."
>>>>>>> 65616672

def test_normalize():
    """
    Run unit test on normalize function from EMGdecomPy.
    """
    for i in range(0, 10):

        # initialize array
        x = np.random.randint(1, 1000)
        y = np.random.randint(1, 1000)

        fake_data = np.random.rand(x, y)

        # calculate Frobenius norm manually
        squared = fake_data ** 2
        summed = squared.sum()
        frob_norm = np.sqrt(summed)

        # this is how the normalize() calculates Frobenius norm
        fx_norm = np.linalg.norm(fake_data)

        assert np.allclose(frob_norm, fx_norm), "Frobenius norm incorrectly calculated."

        # normalize
        normalized = fake_data / frob_norm

        fx = emg.decomposition.normalize(fake_data)

        assert np.allclose(normalized, fx), "Array normalized incorrectly."

<<<<<<< HEAD

=======
>>>>>>> 65616672
def test_separation():
    """
    Run unit test on separation function from EMGdecomPy.
    """

    Tolx = 10e-4
    max_iter = 10

    # Call and process EMG data
<<<<<<< HEAD
    gl_10 = loadmat("data/raw/GL_10.mat")
=======
    gl_10 = loadmat('data/raw/GL_10.mat')
>>>>>>> 65616672
    signal = gl_10["SIG"]
    # signal = create_emg_data(q=215473)

    x = emg.preprocessing.flatten_signal(signal)
    x = emg.preprocessing.center_matrix(x)
    x = emg.preprocessing.extend_all_channels(x, 16)
    z = emg.preprocessing.whiten(x)

    n = 0

    # Initialize separation vectors and matrix B
    w_curr = emg.decomposition.initialize_w(z)
    w_prev = emg.decomposition.initialize_w(z)
    B = np.zeros((1088, 1))

    while linalg.norm(np.dot(w_curr.T, w_prev) - 1) > Tolx:

        # Calculate separation vector
        b = np.dot(w_prev, z)
        g_b = emg.contrast.apply_contrast(b)
        A = (emg.contrast.apply_contrast(b, der=True)).mean()
        w_curr = (z * g_b).mean(axis=1) - A * w_prev

        # Orthogonalize and normalize separation vector
        w_curr = emg.decomposition.orthogonalize(w_curr, B)
        w_curr = emg.decomposition.normalize(w_curr)

        # Set previous separation vector to current separation vector
        w_prev = w_curr

        # If n exceeds max iteration exit while loop
        n += 1
        if n > max_iter:
            break
<<<<<<< HEAD

    assert (
        w_curr == emg.decomposition.separation(z, B, Tolx, emg.contrast.skew, max_iter)
    ).all(), "Separation vector incorrectly calculated."


=======
                
    assert (w_curr == emg.decomposition.separation(z, B, Tolx, emg.contrast.skew, max_iter)).all(), "Separation vector incorrectly calculated."
        
>>>>>>> 65616672
def test_orthogonalize():
    """
    Run unit tests on orthogonalize() function from EMGdecomPy.
    """
    for i in range(0, 10):
        x = np.random.randint(1, 100)
        y = np.random.randint(1, 100)
<<<<<<< HEAD
        z = np.random.randint(1, 100)

        w = np.random.randn(x, y) * 1000
        b = np.random.randn(x, z) * 1000

        assert (
            b.T.shape[1] == w.shape[0]
        ), "Dimensions of input arrays are not compatible."

        # orthogonalize by hand
        ortho = w - b @ (b.T @ w)

        fx = emg.decomposition.orthogonalize(w, b)

        assert np.array_equal(
            ortho, fx
        ), "Manually calculated array not equivalent to emg.orthogonalize()"
        assert fx.shape == w.shape, "The output shape of w is incorrect."


def test_refinement():
    """
    Run unit test on refinement function from EMGdecomPy.

    Parameters of test_refinement() function:
    ----------
        w_i: numpy.ndarray
            Current separation vector to refine.
        z: numpy.ndarray
            Centred, extended, and whitened EMG data.
        i: int
            Decomposition iteration number.
        max_iter: int > 0
            Maximum iterations for refinement.
        th_sil: float
            Silhouette score threshold for accepting a separation vector.
        filepath: str
            Filepath/name to be used when saving pulse trains.
    """

    # Call and process EMG data
    gl_10 = loadmat("data/raw/GL_10.mat")
    signal = gl_10["SIG"]

    x = emg.preprocessing.flatten_signal(signal)
    x = emg.preprocessing.center_matrix(x)
    x = emg.preprocessing.extend_all_channels(x, 16)
    z = emg.preprocessing.whiten(x)
    B = np.zeros((1088, 1))
    Tolx = 10e-4

    w_i = emg.decomposition.separation(z, B, Tolx, emg.contrast.skew, max_iter=10)
    w_init = w_i  # Preserve for comparison tests
    max_iter = 10
    th_sil = 0.9

    np.random.seed(42)
    cv_prev = np.random.ranf()
    cv_curr = cv_prev * 0.9

    n = 0

    while cv_curr < cv_prev:

        # a. Estimate the i-th source
        s_i = np.dot(w_i, z)  # w_i and w_i.T are equal as far as I know

        # Estimate pulse train pt_n with peak detection applied to the square of the source vector
        s_i = np.square(s_i)

        peak_indices, _ = find_peaks(
            s_i, distance=41
        )  # 41 samples is ~equiv to 20 ms at a 2048 Hz sampling rate

        # b. Use KMeans to separate large peaks from relatively small peaks, which are discarded
        np.random.seed(42)
        kmeans = KMeans(n_clusters=2)
        kmeans.fit(s_i[peak_indices].reshape(-1, 1))
        centroid_a = np.argmax(
            kmeans.cluster_centers_
        )  # Determine which cluster contains large peaks
        peak_a = ~kmeans.labels_.astype(
            bool
        )  # Determine which peaks are large (part of cluster a)

        if centroid_a == 1:
            peak_a = ~peak_a

        peak_indices_a = peak_indices[
            peak_a
        ]  # Get the indices of the peaks in cluster a
        peak_indices_b = peak_indices[
            ~peak_a
        ]  # Get the indices of the peaks in cluster b

        # Create pulse train, where values are 0 except for when MU fires, which have values of 1
        pt_n = np.zeros_like(s_i)
        pt_n[peak_indices_a] = 1

        # c. Update inter-spike interval coefficients of variation
        isi = np.diff(peak_indices_a)  # inter-spike intervals
        cv_prev = cv_curr
        cv_curr = variation(isi)

        # d. Update separation vector
        j = len(peak_indices_a)

        w_i = (1 / j) * z[:, peak_indices_a].sum(axis=1)

        n += 1

        if n == max_iter:
            break

    # If silhouette score is greater than threshold, accept estimated source and add w_i to B
    sil = silhouette_score(s_i, kmeans, peak_indices_a, peak_indices_b, centroid_a)

    if sil < th_sil:
        res = np.zeros_like(
            w_i
        )  # If below threshold, reject estimated source and return nothing
    else:
        res = w_i

    # Via refinement function
    w_i_ref = refinement(
        w_init,
        z,
        i,
        th_sil=0.9,
        filepath="",
        max_iter=10,
        use_rand_seed=True,
        rand_seed=42,
    )

    # Check the dimensions of the output: expect it to be same as input array
    assert (
        w_i_ref.shape == res.shape
    ), "Shape of refined array does not match shape of input array"

    assert np.allclose(res, w_i_ref), "Different results for refined and manual array"
=======
        z = np.random.randint(1, 100) 

        w = np.random.randn(x, y) * 1000 
        b = np.random.randn(x, z) * 1000

        assert b.T.shape[1] == w.shape[0], "Dimensions of input arrays are not compatible."

        # orthogonalize by hand 
        ortho = w - b @ (b.T @ w)

        fx = emg.decomposition.orthogonalize(w, b)

        assert np.array_equal(ortho, fx), "Manually calculated array not equivalent to emg.orthogonalize()"
        assert fx.shape == w.shape, "The output shape of w is incorrect."
>>>>>>> 65616672
<|MERGE_RESOLUTION|>--- conflicted
+++ resolved
@@ -2,23 +2,17 @@
 import numpy as np
 from scipy.io import loadmat
 from scipy import linalg
-<<<<<<< HEAD
 from scipy.signal import find_peaks
 from sklearn.cluster import KMeans
 from sklearn.metrics import silhouette_score
 from scipy.stats import variation
 from test_preprocessing import create_emg_data
 
-
-=======
-from test_preprocessing import create_emg_data
-
->>>>>>> 65616672
 def test_initialize_w():
     """
     Run unit test on initialize_w function from EMGdecomPy.
     """
-<<<<<<< HEAD
+    
     x = np.array(
         [
             [
@@ -40,14 +34,6 @@
         emg.decomposition.initialize_w(x).shape == np.zeros(5).shape
     ), "Output contains wrong dimensions."
 
-=======
-    x = np.array([[1, 2, 3, 4,], [5, 7, 9, 11], [12, 15, 18, 21]])
-    assert (emg.decomposition.initialize_w(x) == np.array([4, 11, 21])).all(), "Returned wrong column."
-
-    x = np.zeros((5, 5))
-    assert emg.decomposition.initialize_w(x).shape == np.zeros(5).shape, "Output contains wrong dimensions."
->>>>>>> 65616672
-
 def test_normalize():
     """
     Run unit test on normalize function from EMGdecomPy.
@@ -77,10 +63,6 @@
 
         assert np.allclose(normalized, fx), "Array normalized incorrectly."
 
-<<<<<<< HEAD
-
-=======
->>>>>>> 65616672
 def test_separation():
     """
     Run unit test on separation function from EMGdecomPy.
@@ -90,11 +72,7 @@
     max_iter = 10
 
     # Call and process EMG data
-<<<<<<< HEAD
     gl_10 = loadmat("data/raw/GL_10.mat")
-=======
-    gl_10 = loadmat('data/raw/GL_10.mat')
->>>>>>> 65616672
     signal = gl_10["SIG"]
     # signal = create_emg_data(q=215473)
 
@@ -129,18 +107,11 @@
         n += 1
         if n > max_iter:
             break
-<<<<<<< HEAD
-
+            
     assert (
         w_curr == emg.decomposition.separation(z, B, Tolx, emg.contrast.skew, max_iter)
     ).all(), "Separation vector incorrectly calculated."
 
-
-=======
-                
-    assert (w_curr == emg.decomposition.separation(z, B, Tolx, emg.contrast.skew, max_iter)).all(), "Separation vector incorrectly calculated."
-        
->>>>>>> 65616672
 def test_orthogonalize():
     """
     Run unit tests on orthogonalize() function from EMGdecomPy.
@@ -148,7 +119,6 @@
     for i in range(0, 10):
         x = np.random.randint(1, 100)
         y = np.random.randint(1, 100)
-<<<<<<< HEAD
         z = np.random.randint(1, 100)
 
         w = np.random.randn(x, y) * 1000
@@ -290,20 +260,4 @@
         w_i_ref.shape == res.shape
     ), "Shape of refined array does not match shape of input array"
 
-    assert np.allclose(res, w_i_ref), "Different results for refined and manual array"
-=======
-        z = np.random.randint(1, 100) 
-
-        w = np.random.randn(x, y) * 1000 
-        b = np.random.randn(x, z) * 1000
-
-        assert b.T.shape[1] == w.shape[0], "Dimensions of input arrays are not compatible."
-
-        # orthogonalize by hand 
-        ortho = w - b @ (b.T @ w)
-
-        fx = emg.decomposition.orthogonalize(w, b)
-
-        assert np.array_equal(ortho, fx), "Manually calculated array not equivalent to emg.orthogonalize()"
-        assert fx.shape == w.shape, "The output shape of w is incorrect."
->>>>>>> 65616672
+    assert np.allclose(res, w_i_ref), "Different results for refined and manual array"