from scipy.io import loadmat
from scipy import linalg
import pandas as pd
import altair as alt
import numpy as np
from scipy.signal import find_peaks
from sklearn.cluster import KMeans
from sklearn.metrics import silhouette_score
from scipy.stats import variation

def flatten_signal(raw):
    """
    Takes the raw EMG signal array, flattens it, and removes empty channels with no data.

    Parameters
    ----------
    raw: numpy.ndarray
        Raw EMG signal array.

    Returns
    -------
    numpy.ndarray
        Flattened EMG signal array, with empty channels removed.
    """
    # Flatten input array
    raw_flattened = raw.flatten()
    # Remove empty channels and then removes dimension of size 1
    raw_flattened = np.array(
        [channel for channel in raw_flattened if 0 not in channel.shape]
    ).squeeze()

    return raw_flattened


def extend_input_by_R(x, R):
    """
    Takes a one-dimensional array and extends it using past observations.

    Parameters
    ----------
        x: numpy.ndarray
            1D array to be extended.
        R: int
            How far to extend x.
    Returns
    -------
        numpy.ndarray
            len(x) by R+1 extended array.

    Examples
    --------
        >>> R = 5
        >>> x = np.array([1, 2, 3])
        >>> extend_input_by_R(x, R)
        array([[1., 2., 3.],
               [0., 1., 2.],
               [0., 0., 1.],
               [0., 0., 0.],
               [0., 0., 0.],
               [0., 0., 0.]])

    """

    # Create array with R+1 rows and length of x + R columns
    extended_x = np.zeros((R + 1, len(x) + R))

    # Create array where each row is a delayed version of the previous row
    for i in range(R + 1):
        extended_x[i][i : i + len(x)] = x

    # Optional: Cut off extra R rows
    extended_x = extended_x.T[0 : len(x)].T

    return extended_x


def extend_all_channels(x_mat, R):
    """
    Takes an array with dimensions M by K,
    where M represents number of channels and K represents observations,
    and "extends" it to return an array of shape M * (R+1) by K.

    Parameters
    ----------
        x_mat: numpy.ndarray
            2D array to be extended.
        R: int
            How far to extend x.

    Returns
    -------
        numpy.ndarray
            M(R+1) x K extended array.

    Examples
    --------
        >>> R = 3
        >>> x_mat = np.array([[1, 2, 3, 4,], [5, 6, 7, 8,]])
        >>> extend_all_channels(x_mat, R)
        array([[1., 2., 3., 4.],
               [0., 1., 2., 3.],
               [0., 0., 1., 2.],
               [0., 0., 0., 1.],
               [5., 6., 7., 8.],
               [0., 5., 6., 7.],
               [0., 0., 5., 6.],
               [0., 0., 0., 5.]])

    """
    extended_x_mat = np.zeros([x_mat.shape[0], (R + 1), x_mat.shape[1]])

    for i, channel in enumerate(x_mat):
        # Extend channel
        extended_channel = extend_input_by_R(channel, R)

        # Add extended channel to the overall matrix of extended channels
        extended_x_mat[i] = extended_channel

    # Reshape to get rid of channels
    extended_x_mat = extended_x_mat.reshape(x_mat.shape[0] * (R + 1), x_mat.shape[1])

    return extended_x_mat


def center_matrix(x):
    """
    Subtract mean of each row.
    Results in the data being centered around x=0.

    Parameters
    ----------
        x: numpy.ndarray
            matrix of arrays to be centered

    Returns
    -------
        numpy.ndarray
            centered matrix array

    Examples
    --------
    >>> x = np.array([[1, 2, 3], [4, 6, 8]])
    >>> center_matrix(x)
    array([[-1.,  0.,  1.],
           [-2.,  0.,  2.]])
    """
    x_cent = x.T - np.mean(x.T, axis=0)
    x_cent = x_cent.T
    return x_cent


def whiten(x):
    """
    Whiten the input matrix.
    First, the data is centred by subtracting the mean and then ZCA whitening is performed.

    Parameters
    ----------
        x: numpy.ndarray
            2D array to be whitened

    Returns
    -------
        numpy.ndarray
            whitened array

    Examples
    --------
        >>> x = np.array([[1, 2, 3, 4],  # Feature-1
                          [5, 6, 7, 8]]) # Feature-2
        >>> whiten(x)
        array([[-0.94874998, -0.31624999,  0.31624999,  0.94874998],
               [-0.94875001, -0.31625   ,  0.31625   ,  0.94875001]])
    """

    # Subtract Average to make it so that the data is centered around x=0
    x_cent = center_matrix(x)

    # Calculate covariance matrix
    cov_mat = np.cov(x_cent, rowvar=True, bias=True)

    # Eigenvalues and eigenvectors
    w, v = linalg.eig(cov_mat)

    # Apply regularization factor, which is the average of smallest half of the eigenvalues (still not sure)
    # w += w[:len(w) / 2].mean()

    # Diagonal matrix inverse square root of eigenvalues
    diagw = np.diag(1 / (w ** 0.5))
    diagw = diagw.real.round(4)

    # Whitening using zero component analysis: v diagw v.T x_cent
    wzca = np.dot(np.dot(np.dot(v, diagw), v.T), x_cent)

    return wzca

<<<<<<< HEAD

def orthogonalize(w, B):
    """
    Step 2b from Negro et al: wi(n) = wi(n) - BB{t}*wi(n)
    Note: this is not true orthogonalization, such as Gram–Schmidt process
    This is dubbed in paper "source deflation procedure"

    Parameters
    ----------
        w: numpy.ndarray
            vectors for which we seek orthogonal matrix
        B: numpy.ndarray
            matrix to 'deflate' w by

    Returns
    -------
        numpy.ndarray
            'deflated' array

    Example
    --------
        >>> w = np.array([[5,6],
              [23,29]])
        >>> B = np.array([[3,3],
              [3,3]])
        >>> orthogonalize(w, B)
    """
    w = w - np.dot(B, np.dot(B.T, w))
    return w


def normalize(w):
    """
    Step 2c from Negro et al: wi(n) = wi(n)/||wi(n)||

    To normalize a matrix means to scale the values
    such that that the range of the row or column values is between 0 and 1

    Reference : https://www.delftstack.com/howto/numpy/python-numpy-normalize-matrix/

    Parameters
    ----------
        w: numpy.ndarray
            vectors to normalize

    Returns
    -------
        numpy.ndarray
            'normalized' array

    Example
    --------
        >>> w = np.array([[5,6],
              [23,29]])
        >>> normalize(w)
    """
    norms = np.linalg.norm(w)
    w = w / norms
    return w


def skew(x, der=False):
    """
    Applies contrast function (if der=False) or
    first derivative of contrast function (if der=True)
    to w
    skew = x^3 / 3

    Parameters
    ----------
        x: float
            number to apply contrast function to
        der: boolean
            whether to apply derivative (or base version)

    Returns
    -------
        float
            float with contrast function applied

    Example
    --------
        >>> x = 4
        >>> skew(x)
        >>> 16
    """

    # first derivitive of x^3/3 = x^2
    if der == True:
        rtn = x ** 2
    else:
        rtn = (x ** 3) / 3

    return rtn


def log_cosh(x, der=False):
    """
    Applies contrast function (if der=False) or
    first derivative of contrast function (if der=True)
    to w
    function = log(cosh(x))

    Parameters
    ----------
        x: float
            number to apply contrast function to
        der: boolean
            whether to apply derivative (or base version)

    Returns
    -------
        float
            float with contrast function applied

    Example
    --------
        >>> x = 4
        >>> log_cosh(x)
        >>> 16
    """

    # first derivitive of log(cosh(x)) = tanh(x)
    if der == True:
        rtn = np.tanh(x)
    else:
        rtn = np.log(np.cosh(x))

    return rtn


def exp_sq(x, der=False):
    """
    Applies contrast function (if der=False) or
    first derivative of contrast function (if der=True)
    to w
    function = exp((-x^2/2))

    Parameters
    ----------
        x: float
            number to apply contrast function to
        der: boolean
            whether to apply derivative (or base version)

    Returns
    -------
        float
            float with contrast function applied

    Example
    --------
        >>> x = 4
        >>> der_exp_sq(x)
        >>> -0.0013418505116100474
    """

    # first derivitive of exp((-x^2/2)) = -e^(-x^2/2) x
    pwr_x = -(x ** 2) / 2
    if der == True:
        rtn = -(np.exp(pwr_x) * x)
    else:
        rtn = np.exp(pwr_x)

    return rtn


def apply_contrast_fun_router(w, fun=skew, der=False):
    """
    Takes first derivitive and applies contrast function to w with map()
    for Step 2a of fixed point algorithm
    Options include functions mentioned in Negro et al

    Parameters
    ----------
        fun: str
            name of contrast function to use
        w: numpy.ndarray
            matrix to apply contrast function to

    Returns
    -------
        numpy.ndarray
            matrix with contrast function applied

    Example
    --------
        >>> w = np.array([1, 2, 3])
        >>> fun = skew
        >>> apply_contrast_fun_router(w, fun)
        >>> array([1, 4, 9])
    """

    rtn = fun(w, der)
    return rtn


def separation(z, Tolx=10e-4, fun=skew, max_iter=10):
    """
    Parameters
    ----------
        z: numpy.ndarray
            Product of whitened matrix W obtained in whiten() step and extended
        Tolx: numpy.ndarray
            Tolx for element-wise comparison
        fun: function
            Contrast function to use
            skew, og_cosh or exp_sq
        max_iter:
            maximum iterations for Fixed Point Algorithm
            when to stop if it doesn't converge

    Returns
    -------
        numpy.ndarray
            'deflated' array
    """
    n = 0
    w_curr = np.random.rand(z.shape[0])

    while np.linalg.norm(np.dot(w_curr.T, w_prev) - 1) < Tolx and n < max_iter:
        w_prev = w_curr

        # -------------------------
        # 2a: Fixed point algorithm
        # -------------------------

        # Calculate A
        # A = average of (der of contrast functio(n transposed prev(w) x z))
        # A = E{g'[w_prev{T}.z]}
        A = np.dot(w_prev.T, z)
        A = apply_contrast_fun_router(A, fun, True).mean()

        # Calculate new w_curr
        w_curr = np.dot(w_prev.T, z)
        w_curr = apply_contrast_fun_router(w_curr, fun, False)
        w_curr = np.dot(z, w_curr).mean()
        w_curr = w_curr - A * w_prev

        # -------------------------
        # 2b: Orthogonalize
        # -------------------------
        w_curr = orthogonalize(w_curr, B)

        # -------------------------
        # 2c: Normalize
        # -------------------------
        w_curr = normalize(w_curr)

        # -------------------------
        # 2d: Iterate
        # -------------------------
        n = n + 1
=======
def refinement(w_i, z, i, max_iter, th_sil, name=""):
    # Initialize inter-spike interval coefficient of variations for n and n-1 as random numbers
    cv_curr, cv_prev = np.random.ranf(), np.random.ranf()

    if cv_curr > cv_prev:
        cv_curr, cv_prev = cv_prev, cv_curr 

    n = 0

    while cv_curr < cv_prev:
        
        # a. Estimate the i-th source 
        s_i = np.dot(w_i, z) # w_i and w_i.T are equal as far as I know
        
        # Estimate pulse train pt_n with peak detection applied to the square of the source vector
        s_i = np.square(s_i)
        
        peak_indices, _ = find_peaks(s_i, distance=41) #41 samples is ~equiv to 20 ms at a 2048 Hz sampling rate
        
        # b. Use KMeans to separate large peaks from relatively small peaks, which are discarded
        kmeans = KMeans(n_clusters=2)
        kmeans.fit(peak_indices)
        centroid_a = np.argmax(kmeans.cluster_centers_) # Determine which cluster contains large peaks
        peak_a = ~kmeans.labels_.astype(bool) # Determine which peaks are large (part of cluster a)
        
        if centroid_a == 1:
            peak_a = ~peak_a
        
        peak_a = peak_indices[peak_a] # Get the indices of the peaks in cluster a
        
        # Create pulse train, where values are 0 except for when MU fires, which have values of 1
        pt_n = np.zeros_like(s_i)
        pt_n[peak_a] = 1
        
        # c. Update inter-spike interval coefficients of variation
        isi = np.diff(peak_a) #inter-spike intervals
        cv_prev = cv_curr
        cv_curr = variation(isi)
        
        # d. Update separation vector
        j = len(peak_a)
        
        w_i =  (1 / j) * z[:, peak_a].sum(axis=1)
        
        n += 1
        
    # Save pulse train
    pd.DataFrame(pt_n, columns=["pulse_train"]).rename_axis("sample").to_csv(f"{name}_PT_{i}")

    # If silhouette score is greater than threshold, accept estimated source and add w_i to B   
    sil = silhouette_score(peak_indices, kmeans.labels_) # Definition is slightly different than in paper, may change

    if sil < th_sil:
        return # If below threshold, reject estimated source and return nothing

    return w_i # May change implementation to update B here 
>>>>>>> 9fd71c50
<|MERGE_RESOLUTION|>--- conflicted
+++ resolved
@@ -7,6 +7,7 @@
 from sklearn.cluster import KMeans
 from sklearn.metrics import silhouette_score
 from scipy.stats import variation
+
 
 def flatten_signal(raw):
     """
@@ -194,7 +195,6 @@
 
     return wzca
 
-<<<<<<< HEAD
 
 def orthogonalize(w, B):
     """
@@ -448,61 +448,71 @@
         # 2d: Iterate
         # -------------------------
         n = n + 1
-=======
+
+
 def refinement(w_i, z, i, max_iter, th_sil, name=""):
     # Initialize inter-spike interval coefficient of variations for n and n-1 as random numbers
     cv_curr, cv_prev = np.random.ranf(), np.random.ranf()
 
     if cv_curr > cv_prev:
-        cv_curr, cv_prev = cv_prev, cv_curr 
+        cv_curr, cv_prev = cv_prev, cv_curr
 
     n = 0
 
     while cv_curr < cv_prev:
-        
-        # a. Estimate the i-th source 
-        s_i = np.dot(w_i, z) # w_i and w_i.T are equal as far as I know
-        
+
+        # a. Estimate the i-th source
+        s_i = np.dot(w_i, z)  # w_i and w_i.T are equal as far as I know
+
         # Estimate pulse train pt_n with peak detection applied to the square of the source vector
         s_i = np.square(s_i)
-        
-        peak_indices, _ = find_peaks(s_i, distance=41) #41 samples is ~equiv to 20 ms at a 2048 Hz sampling rate
-        
+
+        peak_indices, _ = find_peaks(
+            s_i, distance=41
+        )  # 41 samples is ~equiv to 20 ms at a 2048 Hz sampling rate
+
         # b. Use KMeans to separate large peaks from relatively small peaks, which are discarded
         kmeans = KMeans(n_clusters=2)
         kmeans.fit(peak_indices)
-        centroid_a = np.argmax(kmeans.cluster_centers_) # Determine which cluster contains large peaks
-        peak_a = ~kmeans.labels_.astype(bool) # Determine which peaks are large (part of cluster a)
-        
+        centroid_a = np.argmax(
+            kmeans.cluster_centers_
+        )  # Determine which cluster contains large peaks
+        peak_a = ~kmeans.labels_.astype(
+            bool
+        )  # Determine which peaks are large (part of cluster a)
+
         if centroid_a == 1:
             peak_a = ~peak_a
-        
-        peak_a = peak_indices[peak_a] # Get the indices of the peaks in cluster a
-        
+
+        peak_a = peak_indices[peak_a]  # Get the indices of the peaks in cluster a
+
         # Create pulse train, where values are 0 except for when MU fires, which have values of 1
         pt_n = np.zeros_like(s_i)
         pt_n[peak_a] = 1
-        
+
         # c. Update inter-spike interval coefficients of variation
-        isi = np.diff(peak_a) #inter-spike intervals
+        isi = np.diff(peak_a)  # inter-spike intervals
         cv_prev = cv_curr
         cv_curr = variation(isi)
-        
+
         # d. Update separation vector
         j = len(peak_a)
-        
-        w_i =  (1 / j) * z[:, peak_a].sum(axis=1)
-        
+
+        w_i = (1 / j) * z[:, peak_a].sum(axis=1)
+
         n += 1
-        
+
     # Save pulse train
-    pd.DataFrame(pt_n, columns=["pulse_train"]).rename_axis("sample").to_csv(f"{name}_PT_{i}")
-
-    # If silhouette score is greater than threshold, accept estimated source and add w_i to B   
-    sil = silhouette_score(peak_indices, kmeans.labels_) # Definition is slightly different than in paper, may change
+    pd.DataFrame(pt_n, columns=["pulse_train"]).rename_axis("sample").to_csv(
+        f"{name}_PT_{i}"
+    )
+
+    # If silhouette score is greater than threshold, accept estimated source and add w_i to B
+    sil = silhouette_score(
+        peak_indices, kmeans.labels_
+    )  # Definition is slightly different than in paper, may change
 
     if sil < th_sil:
-        return # If below threshold, reject estimated source and return nothing
-
-    return w_i # May change implementation to update B here 
->>>>>>> 9fd71c50
+        return  # If below threshold, reject estimated source and return nothing
+
+    return w_i  # May change implementation to update B here