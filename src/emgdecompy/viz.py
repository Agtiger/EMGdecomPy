from codecs import raw_unicode_escape_decode
import ipywidgets as widgets
import numpy as np
import pandas as pd
import altair as alt
import panel as pn
import math
from sklearn.metrics import mean_squared_error
from emgdecompy.preprocessing import (
    flatten_signal,
    center_matrix,
    butter_bandpass_filter,
)

pn.extension("vega")

def RMSE(arr1, arr2):
    """
    Evaluates Root Square Error for two series

    Parameters
    ----------
        arr1: iterative object
            First source, likely target.
        arr2: iterative object
            Second source, likely actual values.

    Returns
    -------
        float
            Root Mean Square Error of arr1 vs arr2.

    Examples
    --------
        >>> arr1 = [3, 4, 4, 9, 12]
        >>> arr2 = [3, 5, 3, 9, 11]
        >>> RMSE(arr1, arr2)
        0.7745966692414834

    """
    MSE = mean_squared_error(arr1, arr2)
    RMSE = math.sqrt(MSE)

    return RMSE


<<<<<<< HEAD
def mismatch_score(mu_data, peak_data, mu_index, method=RMSE, channel=-1):
    """
    Evaluates how well a given peak contributes to a given MUAP.
    This is called by muap_plot() function and is used to include error in the title of the muap plot.

    Parameters
    ----------
        mu_data: dict
            Dictionary containing MUAP shapes for each motor unit.
        peak_data: dict
            Dictionary containing shapes for a given peak per channel.
        mu_index: int
            Index of motor unit to examine
        method: function name
            Function to use for evaluating discrepency between mu_data and peak_data.
            Default: RMSE.
        channel: int
            Channel to run evaluation on.
            Defaul = -1 and it means average of all channels.

    Returns
    -------
        float
            Root Mean Square Error of MU data vs Peak data.
    """
    if channel == -1:  # For all channels, we can just
        # straight up compare RMSE across the board
        mu_sig = mu_data[f"mu_{mu_index}"]["signal"]
        peak_sig = peak_data[f"mu_{mu_index}"]["signal"]
        score = RMSE(mu_sig, peak_sig)

    else:  # Otherwise, filter for a given channel
        # filter mu_data for signal data that channel
        indexes = np.where(mu_data[f"mu_{mu_index}"]["channel"] == channel)
        mu_sig = mu_data[f"mu_{mu_index}"]["signal"][indexes]

        indexes = np.where(peak_data[f"mu_{mu_index}"]["channel"] == channel)
        peak_sig = peak_data[f"mu_{mu_index}"]["signal"][indexes]

        score = RMSE(mu_sig, peak_sig)

    return score

=======
>>>>>>> cba71af3
def muap_dict(raw, pt, l=31):
    """
    Returns multi-level dictionary containing sample number, average signal, and channel
    for each motor unit by averaging the peak shapes over every firing for each MUAP.

    Parameters
    ----------
        raw: numpy.ndarray
            Raw EMG signal.
        pt: numpy.ndarray
            Multi-dimensional array containing indices of firing times
            for each motor unit.
        l: int
            One half of action potential discharge time in samples.

    Returns
    -------
        dict
            Dictionary containing MUAP shapes for each motor unit.
    """
    raw = flatten_signal(raw)
    channels = raw.shape[0]
    shape_dict = {}
    pt = pt.squeeze()

    for i in range(pt.shape[0]):
        pt[i] = pt[i].squeeze()

        # Create array to contain indices of peak shapes
        ptl = np.zeros((pt[i].shape[0], l * 2 + 1), dtype="int")

        for j, k in enumerate(pt[i]):
            ptl[j] = np.arange(k - l, k + l + 1)

            if np.less(k, l) == True:
                ptl[j] = np.arange(k - l, k + l + 1)
                neg_idx = abs(k - l)
                ptl[j][:neg_idx] = np.repeat(0, neg_idx)

            else:
                ptl[j] = np.arange(k - l, k + l + 1)

        ptl = ptl.flatten()

        # Create channel index of each peak
        channel_index = np.repeat(np.arange(channels), l * 2 + 1)

        # Get sample number of each position along each peak
        sample = np.arange(l * 2 + 1)
        sample = np.tile(sample, channels)

        # Get average signals from each channel
        signal = (
            raw[:, ptl]
            .reshape(channels, ptl.shape[0] // (l * 2 + 1), l * 2 + 1)
            .mean(axis=1)
            .flatten()
        )

        shape_dict[f"mu_{i}"] = {
            "sample": sample,
            "signal": signal,
            "channel": channel_index,
        }

    return shape_dict


def muap_dict_by_peak(raw, peak, mu_index=0, l=31):
    """
    Returns the dictionary of shapes for a selected peak, by channel.
    It is called by the select_peak() function when a peak is selected by a user.

    Parameters
    ----------
        raw: numpy.ndarray
            Raw EMG signal.
        peak: int
            Peak timing to plot.
        mu_index: int
            Motor Unit the peak belongs to, to keep dict format consistent.
        l: int
            One half of action potential discharge time in samples.

    Returns
    -------
        dict
            Dictionary containing shapes for a given peak per channel.
    """
    raw = flatten_signal(raw)
    channels = raw.shape[0]
    shape_dict = {}

    low = peak - l
    high = peak + l + 1

    shape = raw[:, low:high]  # Shape is channels x Firings; frequently 63 x 62
    # Each of 62 values is a signal

    # Make dictionary from this data

    # Create channel index of each peak
    channel_index = np.repeat(np.arange(channels), l * 2 + 1)  # 64 zeros,
    # 64 ones,
    # 64 twos,
    # [...],
    # 64 sixty-threes.

    # Get sample number of each position along each peak
    sample = np.arange(l * 2 + 1)
    sample = np.tile(sample, channels)
    # sample <- [0,1,2,...,61,0,1,2,...,61]

    # Get signals of each peak
    signal = shape.flatten()
    if peak < l:
        neg_idx = abs(peak - l)
        signal[:neg_idx] = np.repeat(0, neg_idx)

    shape_dict[f"mu_{mu_index}"] = {
        "sample": sample,
        "signal": signal,
        "channel": channel_index,
    }

    return shape_dict

def mismatch_score(muap_dict, peak_dict, mu_index, method=RMSE, channel=-1):
    """
    Evaluates how well a given peak contributes to a given MUAP.
    This is called by muap_plot() function and is used to include error in the title of the muap plot.

    Parameters
    ----------
        muap_dict: dict
            Dictionary containing MUAP shapes for each motor unit.
        peak_dict: dict
            Dictionary containing shapes for a given peak per channel.
        mu_index: int
            Index of motor unit to examine
        method: function name
            Function to use for evaluating discrepency between mu_dict and peak_dict.
            Default: RMSE.
        channel: int
            Channel to run evaluation on.
            Default = -1 and it means average of all channels.

    Returns
    -------
        float
            Root Mean Square Error of MU data vs Peak data.
    """
    if channel == -1:  # For all channels, we can just
        # straight up compare RMSE across the board
        mu_sig = muap_dict[f"mu_{mu_index}"]["signal"]
        peak_sig = peak_dict[f"mu_{mu_index}"]["signal"]
        score = RMSE(mu_sig, peak_sig)

    else:  # Otherwise, filter for a given channel
        # filter mu_dict for signal data that channel
        indexes = np.where(muap_dict[f"mu_{mu_index}"]["channel"] == channel)
        mu_sig = muap_dict[f"mu_{mu_index}"]["signal"][indexes]

        indexes = np.where(peak_dict[f"mu_{mu_index}"]["channel"] == channel)
        peak_sig = peak_dict[f"mu_{mu_index}"]["signal"][indexes]

        score = RMSE(mu_sig, peak_sig)

    return score


def channel_preset(preset="standard"):
    """
    Returns a dictionary with two keys:
    'sort_order' with the list to order channels,
    and 'cols' with the number of columns for a given channel arrangement.
    Called by muap_plot() function to determine the order of channels to plot shapes.

    Parameters
    ----------
    preset: str
        Name of the preset to use

    Returns
    -------
        dict with two keys
            cols: int
                Number of columns
            sort_order: list
                Sort order of all the channels

    Examples
    --------
        >>> channel_preset(preset='vert63')
        {
        'cols': 5,
        'sort_order': [
            63, 38, 37, 12, 11, 62, 39, 36, 13, 10, 61, 40, 35, 14, 9, 60, 41, 34, 15, 8, 59, 42, 33, 16, 7, 58, 43, 32, 17, 6, 57, 44, 31, 18, 5, 56, 45, 30, 19, 4, 55, 46, 29, 20, 3, 54, 47, 28, 21, 2, 53, 48, 27, 22, 1, 52, 49, 26, 23, 0, 51, 50, 25, 24
            ]
        }
    """

    if preset == "standard":
        sort_order = list(range(0, 64, 1))
        cols = 8

    elif preset == "vert63":
        sort_order = [
            63,
            38,
            37,
            12,
            11,
            62,
            39,
            36,
            13,
            10,
            61,
            40,
            35,
            14,
            9,
            60,
            41,
            34,
            15,
            8,
            59,
            42,
            33,
            16,
            7,
            58,
            43,
            32,
            17,
            6,
            57,
            44,
            31,
            18,
            5,
            56,
            45,
            30,
            19,
            4,
            55,
            46,
            29,
            20,
            3,
            54,
            47,
            28,
            21,
            2,
            53,
            48,
            27,
            22,
            1,
            52,
            49,
            26,
            23,
            0,
            51,
            50,
            25,
            24,
        ]
        cols = 5

    res = dict(cols=cols, sort_order=sort_order)

    return res


def muap_plot(
    mu_data, mu_index, peak_data=None, l=31, peak="", method=RMSE, preset="standard"
):
    """
    Returns a plot for MUAP shapes separated by channel.
    If peak_data is specified, also plots overlay of contribution of the peak to the shape per channel.
    Called by select_peak() function.

    Parameters
    ----------
        mu_data: dict
            Dictionary containing MUAP shapes for each motor unit.
        mu_index: int
            Index of motor unit to examine
        peak_data: dict
            Dictionary containing shapes for a given peak per channel.
            Specifying it creates the overlay of peak contribution
        l: int
            One half of action potential discharge time in samples.
        peak: int:
            Index of the peak, used for the Title of the plot.
        method: function name
            Function to use to calculate mean (over all channels) mismatch score between averaged shape and given peak
        preset: str
            Name of preset to use, for arranging the channels on the plot

    Returns
    -------
        altair.vegalite.v4.api.FacetChart
            Facetted altair plot overlaying MU shapes per channel
            and peak shapes per channel.
    """
    alt.data_transformers.disable_max_rows()

    df = pd.DataFrame(mu_data[f"mu_{mu_index}"])
    df["Source"] = "MUAP"
    plot_title = f"MUAP Shapes for MU {mu_index}"
    legend_position = None  # Hide legend when we only shpwing MUAPs
    sort_order = channel_preset(preset)["sort_order"]
    cols = channel_preset(preset)["cols"]

    if peak_data:
        peak_df = pd.DataFrame(peak_data[f"mu_{mu_index}"])
        peak_df["Source"] = "Peak Contribution"
        df = pd.concat([df, peak_df])
        err = mismatch_score(mu_data, peak_data, mu_index, method=method, channel=-1)
        err = round(err)
        plot_title = (
            f"Peak #{peak} contribution per Channel to MU {mu_index}. RMSE = {err}"
        )
        legend_position = alt.Legend(
            orient="none",
            title=None,
            legendX=400,
            legendY=-40,
            direction="horizontal",
            titleAnchor="middle",
        )  # Show Legend when showing overlay

    selection = alt.selection_multi(fields=["Source"], bind="legend")

    plot = (
        alt.Chart(df, title=plot_title)
        .encode(
            x=alt.X("sample", axis=None),
            y=alt.Y("signal", axis=None),
            color=alt.Color(
                "Source",
                scale={"range": ["#fd3a4a", "#99a7f1"]},
                legend=legend_position,
            ),
            opacity=alt.condition(selection, alt.value(1), alt.value(0.2)),
            facet=alt.Facet(
                "channel",
                columns=cols,
                spacing={"row": 0},
                header=alt.Header(
                    titleFontSize=0,
                    titleOrient="bottom",
                    labelFontSize=14,
                    labelOrient="bottom",
                ),
                sort=sort_order,
            ),
        )
        .mark_line()
        .properties(width=112, height=100)
        .configure_title(fontSize=14, anchor="middle")
        .configure_axis(labelFontSize=14)
        .configure_view(strokeWidth=0)
        .add_selection(selection)
    )

    return plot


def pulse_plot(pt, c_sq_mean, mu_index, sel_type="single"):
    """
    Plot firings for a given motor unit.

    Parameters
    ----------
        pt: np.array
            Pulse train.
        c_sq_mean: np.array
            Centered, squared and averaged firings over the duration of the trial.
        mu_index: int
            Motor Unit of interest to plot firings for.
            Default is None and means return all pulses.
        sel_type: str
            Whether to select single points or intervals

    Returns
    -------
        altair plot object
    """

    color_pulse = "#35d3da"
    color_rate = "#9cb806"

    mu_count = pt.shape[0]

    motor_df = pd.DataFrame(columns=["Pulse", "Strength", "Motor Unit", "MS", "Hz"])
    for i in range(0, mu_count):
        # PT for MU of interest:
        pt_selected = pt.squeeze()[i].squeeze()
        strength_selected = c_sq_mean[pt_selected]
        hertz = 1 / np.diff(pt_selected)
        hertz_list = hertz.tolist()
        hertz = [0] + hertz_list
        hz_ms = [x * 2048 for x in hertz]

        # Make those into DF:
        pulses_i = {
            "Pulse": pt_selected,
            "Strength": strength_selected,
            "Motor Unit": i,
            "seconds": pt_selected / 2048,
            "Hz": hz_ms,
        }
        motor_df_i = pd.DataFrame(pulses_i)
        motor_df = pd.concat([motor_df, motor_df_i])

        motor_df = motor_df.loc[motor_df["Motor Unit"] == mu_index]
        # brush = alt.selection_interval(encodings=['x'], name='brush') # Don't know if we will use this

    # TODO: Selection only makes sense if we are working with specific MU

    sel_peak = alt.selection_single(name="sel_peak")

    sel_interval = alt.selection_interval(encodings=["x"], name="sel_interval")

    chart_top_base = (
        alt.Chart(motor_df)
        .encode(
            alt.X(
                "seconds:Q",
                axis=alt.Axis(title="Time (sec)", grid=False),
            )
        )
        .properties(width=1000, height=100)
    )

    chart_top_rate = (
        chart_top_base.mark_point(size=30, color=color_rate)
        .encode(
            alt.Y(
                "Hz:Q",
                axis=alt.Axis(
                    title="Instantaneous Firing Rate (Hz)",
                    grid=False,
                    format=".0f",
                    titleColor=color_rate,
                ),
            )
        )
        .add_selection(sel_interval)
    )

    chart_top_pulse = chart_top_base.mark_bar(
        size=3.5, color=color_pulse, opacity=0.3
    ).encode(
        alt.Y(
            "Strength:Q",
            axis=alt.Axis(
                title="Signal (A.U.)", grid=False, format="s", titleColor=color_pulse
            ),
        )
    )

    chart_top = alt.layer(chart_top_pulse, chart_top_rate).resolve_scale(
        y="independent"
    )

    chart_rate = (
        alt.Chart(motor_df)
        .encode(
            alt.X(
                "seconds:Q",
                axis=alt.Axis(title="Time (sec)", grid=False),
                scale=alt.Scale(domain=sel_interval),
            ),
            alt.Y(
                "Hz:Q",
                axis=alt.Axis(
                    title="Instantaneous Firing Rate (Hz)",
                    grid=False,
                    format=".0f",
                    titleColor=color_rate,
                ),
            ),
            color=alt.condition(
                sel_peak, alt.value(color_rate), alt.value("lightgray"), legend=None
            ),
            tooltip=[
                alt.Tooltip("Hz", format=".2f"),
                alt.Tooltip("seconds", format=".2f"),
            ],
        )
        .properties(width=1000, height=250)
        .mark_point(size=30)
        .add_selection(sel_peak)
        .transform_filter(sel_interval)
    )

    chart_pulse = (
        alt.Chart(motor_df)
        .encode(
            alt.X(
                "seconds:Q",
                axis=alt.Axis(title="Time (sec)", grid=False),
                scale=alt.Scale(domain=sel_interval),
            ),
            alt.Y(
                "Strength:Q",
                axis=alt.Axis(
                    title="Signal (A.U.)",
                    grid=False,
                    format="s",
                    titleColor=color_pulse,
                ),
            ),
            color=alt.condition(
                sel_peak, alt.value(color_pulse), alt.value("lightgray"), legend=None
            ),
        )
        .mark_bar(size=3.5)
        .add_selection(sel_peak)
        .properties(width=1000, height=250)
        .transform_filter(sel_interval)
    )

    return chart_top & chart_rate & chart_pulse


def select_peak(
    selection, mu_index, raw, shape_dict, pt, preset="standard", method=RMSE
):
    """
    Retrieves a given peak (if any) and re-graphs MUAP plot via muap_plot() function.
    Called within dashboard() function, binded to the peak selection on pulse graphs.

    Parameters
    ----------
        selection: selection object
            Selection object to dig into and retrieve peak index to plot.

        mu_index: int
            Currently plotted Motor Unit.

        raw: numpy.ndarray
            Raw EMG signal array.

        shape_dict: dict
            Dictionary containing MUAP shapes for each motor unit.

        pt: numpy.ndarray
            Multi-dimensional array containing indices of firing times
            for each motor unit.

    Returns
    -------
        altair plot object

    """
    global selected_peak

    if not selection:
        plot = muap_plot(shape_dict, mu_index, l=31, preset=preset, method=RMSE)
        selected_peak = -1

    else:
        selected_peak = selection[0] - 1
        # for some reason beyond my grast these are 1-indexed
        peak = pt[mu_index][selected_peak]

        peak_data = muap_dict_by_peak(raw, peak, mu_index=mu_index, l=31)
        plot = muap_plot(
            shape_dict,
            mu_index,
            peak_data,
            l=31,
            peak=str(peak),
            preset=preset,
            method=RMSE,
        )

    return pn.Column(
        pn.Row(
            pn.pane.Vega(plot, debounce=10, width=750),
        )
    )


def remove_false_peak(decomp_results, mu_index, peak):
    """
    Removes a false positive peak from MU Pulses from the dictionary
    from decomposition results.

    Parameters
    ----------
        decomp_results: dict
            Dict object outputted by the decomposition() function.
        mu_index: int
            Motor unit index for which to remove the false peak.
        peak: int
            Peak timing to remove.

    Returns
    -------
        dict
            Amended results dictionary.
    """

    decomp_results["MUPulses"] = list(decomp_results["MUPulses"])
    decomp_results["MUPulses"][mu_index] = np.delete(
        decomp_results["MUPulses"][mu_index],
        np.argwhere(decomp_results["MUPulses"][mu_index] == peak),
    )
    decomp_results["MUPulses"] = np.array(decomp_results["MUPulses"], dtype=object)

    return decomp_results


def dashboard(decomp_results, raw, mu_index=0, preset="standard", method=RMSE):
    """
    Parent function for creating interactive visual component of decomposition.
    Dashboard consists of four plots:
    1. Plot of firings and signal, primarily for zooming and navigating.
    2. Plot of signal strength, which allows for peak selection.
    3. Plot of firings, which allows for peak selection.
    4. MUAP plot of individual motor unit shapes by channel, with selected peak overlay

    Parameters
    ----------
        decomp_results: dict
            Decomposition results.
            Must contain [MUPulses] key with the pulses array.

        raw: numpy.ndarray
            Raw EMG data.

        mu_index: int
            Currently plotted Motor Unit.
        
                decomp_results: dict
            Decomposition results.
            Must contain [MUPulses] key with the pulses array.

        method: function name
            Function to use for evaluating discrepency between mu_data and peak_data.
            Default: RMSE.

        preset: str
            Name of the preset to use

    Returns
    -------
        panel object containing interactive altair plots
    """
    # A little hacky, because I don't know how to pass params to the button
    # Delete button uses these to pass preset and method to muap_plot
    global gl_preset
    global gl_method
    gl_preset = preset
    gl_method = method

    signal = flatten_signal(raw)
    signal = np.apply_along_axis(
        butter_bandpass_filter,
        axis=1,
        arr=signal,
        lowcut=10,
        highcut=900,
        fs=2048,
        order=6,
    )
    centered = center_matrix(signal)
    c_sq = centered ** 2
    c_sq_mean = c_sq.mean(axis=0)

    pt = decomp_results["MUPulses"]

    shape_dict = muap_dict(raw, pt, l=31)
    pulse = pulse_plot(pt, c_sq_mean, mu_index, sel_type="interval")
    pulse_pn = pn.pane.Vega(pulse, debounce=10)
    mu_charts_pn = pn.bind(
        select_peak,
        pulse_pn.selection.param.sel_peak,
        mu_index,
        raw,
        shape_dict,
        pt,
        preset,
        method,
    )

    button_del = pn.widgets.Button(
        name="Delete Selected Peak", button_type="primary", width=50
    )
    button_del.on_click(b_click)

    res = pn.Column(
        button_del,
        pulse_pn,
        mu_charts_pn,
    )

    return res


def b_click(event):
    """
    Function triggered by clicking "Delete Selected Peak" button on the dashboard
    Bound to the button widget inside dashboard() function
    Deletes selected peak from the output variable and reruns the dashboard

    Parameters
    ----------
        event: event
            event that triggered the funciton

    Returns
    -------
        Null
    """
    if selected_peak > -1:

        # Get the peak and the selected MU index
        ###############################
        peak = dash_p[1][0][1].object.data.iloc[selected_peak]["Pulse"]
        mu_index = dash_p[0][0].value

        # Change decomp_results:
        ###############################
        global output
        output = remove_false_peak(output, mu_index, peak)

        # Reconstruct the plot:
        ###############################
        raw = raw_data_dict["SIG"]
        decomp_results = output
        signal = flatten_signal(raw)
        signal = np.apply_along_axis(
            butter_bandpass_filter,
            axis=1,
            arr=signal,
            lowcut=10,
            highcut=900,
            fs=2048,
            order=6,
        )
        centered = center_matrix(signal)
        c_sq = centered ** 2
        c_sq_mean = c_sq.mean(axis=0)
        pt = decomp_results["MUPulses"]
        shape_dict = muap_dict(raw, pt, l=31)
        pulse = pulse_plot(pt, c_sq_mean, mu_index, sel_type="interval")
        pulse_pn = pn.pane.Vega(pulse, debounce=10)
        dash_p[1][0][1] = pulse_pn

        # Also redo mu_charts graph so that it no longer selects the deleted peak:
        mu_charts_pn = pn.bind(
            select_peak,
            pulse_pn.selection.param.sel_peak,
            mu_index,
            raw,
            shape_dict,
            pt,
            preset=gl_preset,
            method=gl_method,
        )
        dash_p[1][0][2] = mu_charts_pn<|MERGE_RESOLUTION|>--- conflicted
+++ resolved
@@ -44,7 +44,6 @@
     return RMSE
 
 
-<<<<<<< HEAD
 def mismatch_score(mu_data, peak_data, mu_index, method=RMSE, channel=-1):
     """
     Evaluates how well a given peak contributes to a given MUAP.
@@ -88,8 +87,6 @@
 
     return score
 
-=======
->>>>>>> cba71af3
 def muap_dict(raw, pt, l=31):
     """
     Returns multi-level dictionary containing sample number, average signal, and channel
@@ -216,49 +213,6 @@
     }
 
     return shape_dict
-
-def mismatch_score(muap_dict, peak_dict, mu_index, method=RMSE, channel=-1):
-    """
-    Evaluates how well a given peak contributes to a given MUAP.
-    This is called by muap_plot() function and is used to include error in the title of the muap plot.
-
-    Parameters
-    ----------
-        muap_dict: dict
-            Dictionary containing MUAP shapes for each motor unit.
-        peak_dict: dict
-            Dictionary containing shapes for a given peak per channel.
-        mu_index: int
-            Index of motor unit to examine
-        method: function name
-            Function to use for evaluating discrepency between mu_dict and peak_dict.
-            Default: RMSE.
-        channel: int
-            Channel to run evaluation on.
-            Default = -1 and it means average of all channels.
-
-    Returns
-    -------
-        float
-            Root Mean Square Error of MU data vs Peak data.
-    """
-    if channel == -1:  # For all channels, we can just
-        # straight up compare RMSE across the board
-        mu_sig = muap_dict[f"mu_{mu_index}"]["signal"]
-        peak_sig = peak_dict[f"mu_{mu_index}"]["signal"]
-        score = RMSE(mu_sig, peak_sig)
-
-    else:  # Otherwise, filter for a given channel
-        # filter mu_dict for signal data that channel
-        indexes = np.where(muap_dict[f"mu_{mu_index}"]["channel"] == channel)
-        mu_sig = muap_dict[f"mu_{mu_index}"]["signal"][indexes]
-
-        indexes = np.where(peak_dict[f"mu_{mu_index}"]["channel"] == channel)
-        peak_sig = peak_dict[f"mu_{mu_index}"]["signal"][indexes]
-
-        score = RMSE(mu_sig, peak_sig)
-
-    return score
 
 
 def channel_preset(preset="standard"):
