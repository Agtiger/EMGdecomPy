from codecs import raw_unicode_escape_decode
import numpy as np
import pandas as pd
import altair as alt
import panel as pn
from panel.interact import interact, interactive, fixed, interact_manual
from panel import widgets
import math
from sklearn.metrics import mean_squared_error
from emgdecompy.preprocessing import (
    flatten_signal,
    center_matrix,
    butter_bandpass_filter,
)

pn.extension("vega")


def RMSE(arr1, arr2):
    """
    Evaluates Root Square Error for two series

    Parameters
    ----------
        arr1: iterative object
            First source, likely target.
        arr2: iterative object
            Second source, likely actual values.

    Returns
    -------
        float
            Root Mean Square Error of arr1 vs arr2.

    Examples
    --------
        >>> arr1 = [3, 4, 4, 9, 12]
        >>> arr2 = [3, 5, 3, 9, 11]
        >>> RMSE(arr1, arr2)
        0.7745966692414834

    """
    MSE = mean_squared_error(arr1, arr2)
    RMSE = math.sqrt(MSE)

    return RMSE


def muap_dict(raw, pt, l=31):
    """
    Returns multi-level dictionary containing sample number, average signal, and channel
    for each motor unit by averaging the peak shapes over every firing for each MUAP.

    Parameters
    ----------
        raw: numpy.ndarray
            Raw EMG signal.
        pt: numpy.ndarray
            Multi-dimensional array containing indices of firing times
            for each motor unit.
        l: int
            One half of action potential discharge time in samples.

    Returns
    -------
        dict
            Dictionary containing MUAP shapes for each motor unit.
    """
    raw = flatten_signal(raw)
    channels = raw.shape[0]
    shape_dict = {}
    pt = pt.squeeze()

    for i in range(pt.shape[0]):
        pt[i] = pt[i].squeeze()

        # Create array to contain indices of peak shapes
        ptl = np.zeros((pt[i].shape[0], l * 2 + 1), dtype="int")

        for j, k in enumerate(pt[i]):
            ptl[j] = np.arange(k - l, k + l + 1)

            if np.less(k, l) == True:
                ptl[j] = np.arange(k - l, k + l + 1)
                neg_idx = abs(k - l)
                ptl[j][:neg_idx] = np.repeat(0, neg_idx)

            else:
                ptl[j] = np.arange(k - l, k + l + 1)

        ptl = ptl.flatten()

        # Create channel index of each peak
        channel_index = np.repeat(np.arange(channels), l * 2 + 1)

        # Get sample number of each position along each peak
        sample = np.arange(l * 2 + 1)
        sample = np.tile(sample, channels)

        # Get average signals from each channel
        signal = (
            raw[:, ptl]
            .reshape(channels, ptl.shape[0] // (l * 2 + 1), l * 2 + 1)
            .mean(axis=1)
            .flatten()
        )

        shape_dict[f"mu_{i}"] = {
            "sample": sample,
            "signal": signal,
            "channel": channel_index,
        }

    return shape_dict


def muap_dict_by_peak(raw, peak, mu_index=0, l=31):
    """
    Returns the dictionary of shapes for a selected peak, by channel.
    It is called by the select_peak() function when a peak is selected by a user.

    Parameters
    ----------
        raw: numpy.ndarray
            Raw EMG signal.
        peak: int
            Peak timing to plot.
        mu_index: int
            Motor Unit the peak belongs to, to keep dict format consistent.
        l: int
            One half of action potential discharge time in samples.

    Returns
    -------
        dict
            Dictionary containing shapes for a given peak per channel.
    """
    raw = flatten_signal(raw)
    channels = raw.shape[0]
    shape_dict = {}

    low = peak - l
    high = peak + l + 1

    shape = raw[:, low:high]  # Shape is channels x Firings; frequently 63 x 62
    # Each of 62 values is a signal

    # Make dictionary from this data

    # Create channel index of each peak
    channel_index = np.repeat(np.arange(channels), l * 2 + 1)  # 64 zeros,
    # 64 ones,
    # 64 twos,
    # [...],
    # 64 sixty-threes.

    # Get sample number of each position along each peak
    sample = np.arange(l * 2 + 1)
    sample = np.tile(sample, channels)
    # sample <- [0,1,2,...,61,0,1,2,...,61]

    # Get signals of each peak
    signal = shape.flatten()
    if peak < l:
        neg_idx = abs(peak - l)
        signal[:neg_idx] = np.repeat(0, neg_idx)

    shape_dict[f"mu_{mu_index}"] = {
        "sample": sample,
        "signal": signal,
        "channel": channel_index,
    }

    return shape_dict

def mismatch_score(muap_dict, peak_dict, mu_index, method=RMSE, channel=-1):
    """
    Evaluates how well a given peak contributes to a given MUAP.
    This is called by muap_plot() function and is used to include error in the title of the muap plot.

    Parameters
    ----------
        muap_dict: dict
            Dictionary containing MUAP shapes for each motor unit.
        peak_dict: dict
            Dictionary containing shapes for a given peak per channel.
        mu_index: int
            Index of motor unit to examine
        method: function name
            Function to use for evaluating discrepency between mu_dict and peak_dict.
            Default: RMSE.
        channel: int
            Channel to run evaluation on.
            Default = -1 and it means average of all channels.

    Returns
    -------
        float
            Root Mean Square Error of MU data vs Peak data.
    """
    if channel == -1:  # For all channels, we can just
        # straight up compare RMSE across the board
        mu_sig = muap_dict[f"mu_{mu_index}"]["signal"]
        peak_sig = peak_dict[f"mu_{mu_index}"]["signal"]
        score = RMSE(mu_sig, peak_sig)

    else:  # Otherwise, filter for a given channel
        # filter mu_dict for signal data that channel
        indexes = np.where(muap_dict[f"mu_{mu_index}"]["channel"] == channel)
        mu_sig = muap_dict[f"mu_{mu_index}"]["signal"][indexes]

        indexes = np.where(peak_dict[f"mu_{mu_index}"]["channel"] == channel)
        peak_sig = peak_dict[f"mu_{mu_index}"]["signal"][indexes]

        score = RMSE(mu_sig, peak_sig)

    return score


def channel_preset(preset="standard"):
    """
    Returns a dictionary with two keys:
    'sort_order' with the list to order channels,
    and 'cols' with the number of columns for a given channel arrangement.
    Called by muap_plot() function to determine the order of channels to plot shapes.

    Parameters
    ----------
    preset: str
        Name of the preset to use

    Returns
    -------
        dict with two keys
            cols: int
                Number of columns
            sort_order: list
                Sort order of all the channels

    Examples
    --------
        >>> channel_preset(preset='vert63')
        {
        'cols': 5,
        'sort_order': [
            63, 38, 37, 12, 11, 62, 39, 36, 13, 10, 61, 40, 35, 14, 9, 60, 41, 34, 15, 8, 59, 42, 33, 16, 7, 58, 43, 32, 17, 6, 57, 44, 31, 18, 5, 56, 45, 30, 19, 4, 55, 46, 29, 20, 3, 54, 47, 28, 21, 2, 53, 48, 27, 22, 1, 52, 49, 26, 23, 0, 51, 50, 25, 24
            ]
        }
    """

    if preset == "standard":
        sort_order = list(range(0, 64, 1))
        cols = 8

    elif preset == "vert63":
        sort_order = [
            63,
            38,
            37,
            12,
            11,
            62,
            39,
            36,
            13,
            10,
            61,
            40,
            35,
            14,
            9,
            60,
            41,
            34,
            15,
            8,
            59,
            42,
            33,
            16,
            7,
            58,
            43,
            32,
            17,
            6,
            57,
            44,
            31,
            18,
            5,
            56,
            45,
            30,
            19,
            4,
            55,
            46,
            29,
            20,
            3,
            54,
            47,
            28,
            21,
            2,
            53,
            48,
            27,
            22,
            1,
            52,
            49,
            26,
            23,
            0,
            51,
            50,
            25,
            24,
        ]
        cols = 5

    res = dict(cols=cols, sort_order=sort_order)

    return res


def muap_plot(
    mu_data, mu_index, peak_data=None, l=31, peak="", method=RMSE, preset="standard"
):
    """
    Returns a plot for MUAP shapes separated by channel.
    If peak_data is specified, also plots overlay of contribution of the peak to the shape per channel.
    Called by select_peak() function.

    Parameters
    ----------
        mu_data: dict
            Dictionary containing MUAP shapes for each motor unit.
        mu_index: int
            Index of motor unit to examine
        peak_data: dict
            Dictionary containing shapes for a given peak per channel.
            Specifying it creates the overlay of peak contribution
        l: int
            One half of action potential discharge time in samples.
        peak: int:
            Index of the peak, used for the Title of the plot.
        method: function name
            Function to use to calculate mean (over all channels) mismatch score between averaged shape and given peak
        preset: str
            Name of preset to use, for arranging the channels on the plot

    Returns
    -------
        altair.vegalite.v4.api.FacetChart
            Facetted altair plot overlaying MU shapes per channel
            and peak shapes per channel.
    """
    alt.data_transformers.disable_max_rows()

    df = pd.DataFrame(mu_data[f"mu_{mu_index}"])
    df["Source"] = "MUAP"
    plot_title = f"MUAP Shapes for MU {mu_index}"
    legend_position = None  # Hide legend when we only shpwing MUAPs
    sort_order = channel_preset(preset)["sort_order"]
    cols = channel_preset(preset)["cols"]

    if peak_data:
        peak_df = pd.DataFrame(peak_data[f"mu_{mu_index}"])
        peak_df["Source"] = "Peak Contribution"
        df = pd.concat([df, peak_df])
        err = mismatch_score(mu_data, peak_data, mu_index, method=method, channel=-1)
        err = round(err)
        plot_title = (
            f"Peak #{peak} contribution per Channel to MU {mu_index}. RMSE = {err}"
        )
        legend_position = alt.Legend(
            orient="none",
            title=None,
            legendX=400,
            legendY=-40,
            direction="horizontal",
            titleAnchor="middle",
        )  # Show Legend when showing overlay

    selection = alt.selection_multi(fields=["Source"], bind="legend")

    plot = (
        alt.Chart(df, title=plot_title)
        .encode(
            x=alt.X("sample", axis=None),
            y=alt.Y("signal", axis=None),
            color=alt.Color(
                "Source",
                scale={"range": ["#fd3a4a", "#99a7f1"]},
                legend=legend_position,
            ),
            opacity=alt.condition(selection, alt.value(1), alt.value(0.2)),
            facet=alt.Facet(
                "channel",
                columns=cols,
                spacing={"row": 0},
                header=alt.Header(
                    titleFontSize=0,
                    titleOrient="bottom",
                    labelFontSize=14,
                    labelOrient="bottom",
                ),
                sort=sort_order,
            ),
        )
        .mark_line()
        .properties(width=112, height=100)
        .configure_title(fontSize=14, anchor="middle")
        .configure_axis(labelFontSize=14)
        .configure_view(strokeWidth=0)
        .add_selection(selection)
    )

    return plot


def pulse_plot(pt, c_sq_mean, mu_index, sel_type="single"):
    """
    Plot firings for a given motor unit.

    Parameters
    ----------
        pt: np.array
            Pulse train.
        c_sq_mean: np.array
            Centered, squared and averaged firings over the duration of the trial.
        mu_index: int
            Motor Unit of interest to plot firings for.
            Default is None and means return all pulses.
        sel_type: str
            Whether to select single points or intervals

    Returns
    -------
        altair plot object
    """

    color_pulse = "#35d3da"
    color_rate = "#9cb806"

    mu_count = pt.shape[0]

    motor_df = pd.DataFrame(columns=["Pulse", "Strength", "Motor Unit", "MS", "Hz"])
    for i in range(0, mu_count):
        # PT for MU of interest:
        pt_selected = pt.squeeze()[i].squeeze()
        strength_selected = c_sq_mean[pt_selected]
        hertz = 1 / np.diff(pt_selected)
        hertz_list = hertz.tolist()
        hertz = [0] + hertz_list
        hz_ms = [x * 2048 for x in hertz]

        # Make those into DF:
        pulses_i = {
            "Pulse": pt_selected,
            "Strength": strength_selected,
            "Motor Unit": i,
            "seconds": pt_selected / 2048,
            "Hz": hz_ms,
        }
        motor_df_i = pd.DataFrame(pulses_i)
        motor_df = pd.concat([motor_df, motor_df_i])

        motor_df = motor_df.loc[motor_df["Motor Unit"] == mu_index]
        # brush = alt.selection_interval(encodings=['x'], name='brush') # Don't know if we will use this

    # TODO: Selection only makes sense if we are working with specific MU

    sel_peak = alt.selection_single(name="sel_peak")

    sel_interval = alt.selection_interval(encodings=["x"], name="sel_interval")

    chart_top_base = (
        alt.Chart(motor_df)
        .encode(
            alt.X(
                "seconds:Q",
                axis=alt.Axis(title="Time (sec)", grid=False),
            )
        )
        .properties(width=1000, height=100)
    )

    chart_top_rate = (
        chart_top_base.mark_point(size=30, color=color_rate)
        .encode(
            alt.Y(
                "Hz:Q",
                axis=alt.Axis(
                    title="Instantaneous Firing Rate (Hz)",
                    grid=False,
                    format=".0f",
                    titleColor=color_rate,
                ),
            )
        )
        .add_selection(sel_interval)
    )

    chart_top_pulse = chart_top_base.mark_bar(
        size=3.5, color=color_pulse, opacity=0.3
    ).encode(
        alt.Y(
            "Strength:Q",
            axis=alt.Axis(
                title="Signal (A.U.)", grid=False, format="s", titleColor=color_pulse
            ),
        )
    )

    chart_top = alt.layer(chart_top_pulse, chart_top_rate).resolve_scale(
        y="independent"
    )

    chart_rate = (
        alt.Chart(motor_df)
        .encode(
            alt.X(
                "seconds:Q",
                axis=alt.Axis(title="Time (sec)", grid=False),
                scale=alt.Scale(domain=sel_interval),
            ),
            alt.Y(
                "Hz:Q",
                axis=alt.Axis(
                    title="Instantaneous Firing Rate (Hz)",
                    grid=False,
                    format=".0f",
                    titleColor=color_rate,
                ),
            ),
            color=alt.condition(
                sel_peak, alt.value(color_rate), alt.value("lightgray"), legend=None
            ),
            tooltip=[
                alt.Tooltip("Hz", format=".2f"),
                alt.Tooltip("seconds", format=".2f"),
            ],
        )
        .properties(width=1000, height=250)
        .mark_point(size=30)
        .add_selection(sel_peak)
        .transform_filter(sel_interval)
    )

    chart_pulse = (
        alt.Chart(motor_df)
        .encode(
            alt.X(
                "seconds:Q",
                axis=alt.Axis(title="Time (sec)", grid=False),
                scale=alt.Scale(domain=sel_interval),
            ),
            alt.Y(
                "Strength:Q",
                axis=alt.Axis(
                    title="Signal (A.U.)",
                    grid=False,
                    format="s",
                    titleColor=color_pulse,
                ),
            ),
            color=alt.condition(
                sel_peak, alt.value(color_pulse), alt.value("lightgray"), legend=None
            ),
        )
        .mark_bar(size=3.5)
        .add_selection(sel_peak)
        .properties(width=1000, height=250)
        .transform_filter(sel_interval)
    )

    return chart_top & chart_rate & chart_pulse


def select_peak(
    selection, mu_index, raw, shape_dict, pt, preset="standard", method=RMSE
):
    """
    Retrieves a given peak (if any) and re-graphs MUAP plot via muap_plot() function.
    Called within dashboard() function, binded to the peak selection on pulse graphs.

    Parameters
    ----------
        selection: selection object
            Selection object to dig into and retrieve peak index to plot.

        mu_index: int
            Currently plotted Motor Unit.

        raw: numpy.ndarray
            Raw EMG signal array.

        shape_dict: dict
            Dictionary containing MUAP shapes for each motor unit.

        pt: numpy.ndarray
            Multi-dimensional array containing indices of firing times
            for each motor unit.

    Returns
    -------
        altair plot object

    """
    global selected_peak

    if not selection:
        plot = muap_plot(shape_dict, mu_index, l=31, preset=preset, method=RMSE)
        selected_peak = -1

    else:
<<<<<<< HEAD
        selected_peak = selection[0] - 1
        # for some reason beyond my grast these are 1-indexed
        peak = pt[mu_index][selected_peak]
=======
        print(selection)
        sel = selection[0] - 1
        # for some reason beyond my grasp these are 1-indexed
        peak = pt[mu_index][sel]
>>>>>>> 83d9df89

        peak_data = muap_dict_by_peak(raw, peak, mu_index=mu_index, l=31)
        plot = muap_plot(
            shape_dict,
            mu_index,
            peak_data,
            l=31,
            peak=str(peak),
            preset=preset,
            method=RMSE,
        )

    return pn.Column(
        pn.Row(
            pn.pane.Vega(plot, debounce=10, width=750),
        )
    )


def remove_false_peak(decomp_results, mu_index, peak):
    """
    Removes a false positive peak from MU Pulses from the dictionary
    from decomposition results.

    Parameters
    ----------
        decomp_results: dict
            Dict object outputted by the decomposition() function.
        mu_index: int
            Motor unit index for which to remove the false peak.
        peak: int
            Peak timing to remove.

    Returns
    -------
        dict
            Amended results dictionary.
    """

    decomp_results["MUPulses"] = list(decomp_results["MUPulses"])
    decomp_results["MUPulses"][mu_index] = np.delete(
        decomp_results["MUPulses"][mu_index],
        np.argwhere(decomp_results["MUPulses"][mu_index] == peak),
    )
    decomp_results["MUPulses"] = np.array(decomp_results["MUPulses"], dtype=object)

    return decomp_results


def dashboard(decomp_results, raw, mu_index=0, preset="standard", method=RMSE):
    """
    Parent function for creating interactive visual component of decomposition.
    Dashboard consists of four plots:
    1. Plot of firings and signal, primarily for zooming and navigating.
    2. Plot of signal strength, which allows for peak selection.
    3. Plot of firings, which allows for peak selection.
    4. MUAP plot of individual motor unit shapes by channel, with selected peak overlay

    Parameters
    ----------
        decomp_results: dict
            Decomposition results.
            Must contain [MUPulses] key with the pulses array.

        raw: numpy.ndarray
            Raw EMG data.

        mu_index: int
            Currently plotted Motor Unit.

        method: function name
            Function to use for evaluating discrepency between mu_data and peak_data.
            Default: RMSE.

        preset: str
            Name of the preset to use

    Returns
    -------
        panel object containing interactive altair plots
    """
    # A little hacky, because I don't know how to pass params to the button
    # Delete button uses these to pass preset and method to muap_plot
    global gl_preset
    global gl_method
    gl_preset = preset
    gl_method = method

    signal = flatten_signal(raw)
    signal = np.apply_along_axis(
        butter_bandpass_filter,
        axis=1,
        arr=signal,
        lowcut=10,
        highcut=900,
        fs=2048,
        order=6,
    )
    centered = center_matrix(signal)
    c_sq = centered ** 2
    c_sq_mean = c_sq.mean(axis=0)

    pt = decomp_results["MUPulses"]

    shape_dict = muap_dict(raw, pt, l=31)
    pulse = pulse_plot(pt, c_sq_mean, mu_index, sel_type="interval")
    pulse_pn = pn.pane.Vega(pulse, debounce=10)
    mu_charts_pn = pn.bind(
        select_peak,
        pulse_pn.selection.param.sel_peak,
        mu_index,
        raw,
        shape_dict,
        pt,
        preset,
        method,
    )

    button_del = pn.widgets.Button(
        name="Delete Selected Peak", button_type="primary", width=50
    )
    button_del.on_click(b_click)

    res = pn.Column(
        button_del,
        pulse_pn,
        mu_charts_pn,
    )

    return res


def b_click(event):
    """
    Function triggered by clicking "Delete Selected Peak" button on the dashboard
    Bound to the button widget inside dashboard() function
    Deletes selected peak from the output variable and reruns the dashboard

    Parameters
    ----------
        event: event
            event that triggered the funciton

    Returns
    -------
        Null
    """
    if selected_peak > -1:

        # Get the peak and the selected MU index
        ###############################
        peak = dash_p[1][0][1].object.data.iloc[selected_peak]["Pulse"]
        mu_index = dash_p[0][0].value

        # Change decomp_results:
        ###############################
        global output
        output = remove_false_peak(output, mu_index, peak)

        # Reconstruct the plot:
        ###############################
        raw = raw_data_dict["SIG"]
        decomp_results = output
        signal = flatten_signal(raw)
        signal = np.apply_along_axis(
            butter_bandpass_filter,
            axis=1,
            arr=signal,
            lowcut=10,
            highcut=900,
            fs=2048,
            order=6,
        )
        centered = center_matrix(signal)
        c_sq = centered ** 2
        c_sq_mean = c_sq.mean(axis=0)
        pt = decomp_results["MUPulses"]
        shape_dict = muap_dict(raw, pt, l=31)
        pulse = pulse_plot(pt, c_sq_mean, mu_index, sel_type="interval")
        pulse_pn = pn.pane.Vega(pulse, debounce=10)
        dash_p[1][0][1] = pulse_pn

        # Also redo mu_charts graph so that it no longer selects the deleted peak:
        mu_charts_pn = pn.bind(
            select_peak,
            pulse_pn.selection.param.sel_peak,
            mu_index,
            raw,
            shape_dict,
            pt,
            preset=gl_preset,
            method=gl_method,
        )
        dash_p[1][0][2] = mu_charts_pn<|MERGE_RESOLUTION|>--- conflicted
+++ resolved
@@ -618,16 +618,10 @@
         selected_peak = -1
 
     else:
-<<<<<<< HEAD
-        selected_peak = selection[0] - 1
-        # for some reason beyond my grast these are 1-indexed
-        peak = pt[mu_index][selected_peak]
-=======
         print(selection)
         sel = selection[0] - 1
         # for some reason beyond my grasp these are 1-indexed
         peak = pt[mu_index][sel]
->>>>>>> 83d9df89
 
         peak_data = muap_dict_by_peak(raw, peak, mu_index=mu_index, l=31)
         plot = muap_plot(
