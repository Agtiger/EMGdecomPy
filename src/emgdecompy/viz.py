--- conflicted
+++ resolved
@@ -49,11 +49,7 @@
     return RMSE
 
 
-<<<<<<< HEAD
 def mismatch_score(mu_data, peak_data, mu_index, method="RMSE", channel=-1):
-=======
-def mismatch_score(mu_data, peak_data, mu_index, method=RMSE, channel=-1):
->>>>>>> 3f8eac86
     """
     Evaluates how well a given peak contributes to a given MUAP.
     This is called by muap_plot() function and is used to include error in the title of the muap plot.
@@ -66,45 +62,27 @@
             Dictionary containing shapes for a given peak per channel.
         mu_index: int
             Index of motor unit to examine
-<<<<<<< HEAD
         method: str
             Metric to use for evaluating discrepency between mu_data and peak_data.
             Default: "RMSE"
         channel: int
             Channel to run evaluation on.
             Default: -1 and it means average of all channels.
-=======
-        method: function name
-            Function to use for evaluating discrepency between mu_data and peak_data.
-            Default: RMSE.
-        channel: int
-            Channel to run evaluation on.
-            Defaul = -1 and it means average of all channels.
->>>>>>> 3f8eac86
 
     Returns
     -------
         float
-<<<<<<< HEAD
             Metric calculating difference between MU data vs Peak data.
             Default: Root Mean Square Error of MU data vs Peak data.
     """
     score = 0
 
-=======
-            Root Mean Square Error of MU data vs Peak data.
-    """
->>>>>>> 3f8eac86
     if channel == -1:  # For all channels, we can just
         # straight up compare RMSE across the board
         mu_sig = mu_data[f"mu_{mu_index}"]["signal"]
         peak_sig = peak_data[f"mu_{mu_index}"]["signal"]
-<<<<<<< HEAD
         if method == "RMSE":
             score = RMSE(mu_sig, peak_sig)
-=======
-        score = RMSE(mu_sig, peak_sig)
->>>>>>> 3f8eac86
 
     else:  # Otherwise, filter for a given channel
         # filter mu_data for signal data that channel
@@ -113,13 +91,8 @@
 
         indexes = np.where(peak_data[f"mu_{mu_index}"]["channel"] == channel)
         peak_sig = peak_data[f"mu_{mu_index}"]["signal"][indexes]
-<<<<<<< HEAD
         if method == "RMSE":
             score = RMSE(mu_sig, peak_sig)
-=======
-
-        score = RMSE(mu_sig, peak_sig)
->>>>>>> 3f8eac86
 
     return score
 
@@ -251,11 +224,7 @@
     return shape_dict
 
 
-<<<<<<< HEAD
 def channel_preset(preset="standard"):
-=======
-def channel_preset(name="standard"):
->>>>>>> 3f8eac86
     """
     Returns a dictionary with two keys:
     'sort_order' with the list to order channels,
@@ -665,17 +634,10 @@
         selected_peak = -1
 
     else:
-<<<<<<< HEAD
         selected_peak = selection[0] - 1
 
         # for some reason beyond my grasp these are 1-indexed
         peak = pt.squeeze()[mu_index].squeeze()[selected_peak]
-=======
-        print(selection)
-        sel = selection[0] - 1
-        # for some reason beyond my grast these are 1-indexed
-        peak = pt[mu_index][sel]
->>>>>>> 3f8eac86
 
         peak_data = muap_dict_by_peak(raw, peak, mu_index=mu_index, l=31)
         plot = muap_plot(
