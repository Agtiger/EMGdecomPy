import numpy as np
import pandas as pd
from emgdecompy.preprocessing import flatten_signal, extend_all_channels, whiten
from emgdecompy.contrast import skew, apply_contrast
from scipy.signal import find_peaks
from sklearn.cluster import KMeans
from scipy.stats import variation


def initialize_w(x_ext):
    """
    Initialize new separation vector.
    "For each new source to be estimated,
    the time instant corresponding to the maximum of the squared
    summation of all whitened extended observation vector was
    located and then the projection vector was initialized to the
    whitened [(non extended?)] observation vector at the same time instant."
    (Negro et al. 2016)

    Parameters
    ----------
        x_ext: numpy.ndarray
            The whitened extended observation vector.
            shape = M*(R+1) x K
            M = number of channels
            R = extension factor
            K = number of time points

    Returns
    -------
        numpy.ndarray
            Initialized observation array.
            shape = 1 x M*(R+1)

    Examples
    --------
    >>> x_ext = np.array([[1, 2, 3, 4,], [5, 6, 7, 8,], [2, 3, 4, 5]])
    >>> initialize_w(x_ext)
    array([4, 8, 5])
    """

    x_summed = np.sum(x_ext, axis=0)  # sum across rows. shape = 1 x K
    x_squared = x_summed ** 2  # square each value. shape = 1 x K
    largest_ind = np.argmax(x_squared)  # index of greatest value in this array
    init_arr = x_ext[:, largest_ind]

    return init_arr


def orthogonalize(w, B):
    """
    Step 2b from Negro et al. (2016): wi(n) = wi(n) - BB^{T} * w_i(n)
    Note: this is not true orthogonalization, such as the Gram–Schmidt process.
    This is dubbed in paper "source deflation procedure."

    Parameters
    ----------
        w: numpy.ndarray
            Vectors for which we seek orthogonal matrix.
        B: numpy.ndarray
            Matrix to 'deflate' w by.

    Returns
    -------
        numpy.ndarray
            'Deflated' array.

    Examples
    --------
        >>> w = np.array([[5, 6], [23, 29]])
        >>> B = np.array([[3, 3], [3, 3]])
        >>> orthogonalize(w, B)
        array([[-499, -624],
               [-481, -601]])
    """
    w = w - np.dot(B, np.dot(B.T, w))
    return w


def normalize(w):
    """
    Step 2c from Negro et al. (2016): wi(n) = wi(n)/||wi(n)||

    To normalize a matrix means to scale the values
    such that that the range of the row or column values is between 0 and 1.

    Reference : https://www.delftstack.com/howto/numpy/python-numpy-normalize-matrix/

    Parameters
    ----------
        w: numpy.ndarray
            Vectors to normalize.

    Returns
    -------
        numpy.ndarray
            'Normalized' array

    Examples
    --------
        >>> w = np.array([[5, 6], [23, 29]])
        >>> normalize(w)
        array([[0.13217526, 0.15861032],
               [0.60800622, 0.76661653]])

    """
    norms = np.linalg.norm(w)
    w = w / norms
    return w


def separation(z, B, Tolx=10e-4, fun=skew, max_iter=10):
    """
    Fixed point algorithm described in Negro et al. (2016).
    Finds the separation vector for the i-th source.

    Parameters
    ----------
        z: numpy.ndarray
            Product of whitened matrix W obtained in whiten() step and extended.
        B: numpy.ndarray
            Current separation matrix.
        Tolx: numpy.ndarray
            Tolx for element-wise comparison.
        fun: function
            Contrast function to use.
            skew, log_cosh or exp_sq
        max_iter: int > 0
            Maximum iterations for fixed point algorithm.
            When to stop if it doesn't converge.
        random_state: int
            Seed used for random generation processes in function.

    Returns
    -------
        numpy.ndarray
            'Deflated' array.

    Examples
    --------
    >>> w_i = separation(z, fun=exp_sq) # where z is centred, extended, and whitened EMG data

    """
    n = 0
    w_curr = initialize_w(z)
    w_prev = initialize_w(z)

    while np.linalg.norm(np.dot(w_curr.T, w_prev) - 1) > Tolx and n < max_iter:

        # -------------------------
        # 2a: Fixed point algorithm
        # -------------------------

        # Calculate A
        # A = average of (der of contrast functio(n transposed prev(w) x z))
        # A = E{g'[w_prev{T}.z]}
        A = np.dot(w_prev.T, z)
        A = apply_contrast(A, fun, True).mean()

        # Calculate new w_curr
        w_curr = np.dot(w_prev.T, z)
        w_curr = apply_contrast(w_curr, fun, False)
        # w_curr = np.dot(z, w_curr).mean()
        w_curr = (z * w_curr).mean(axis=1)
        w_curr = w_curr - A * w_prev

        # -------------------------
        # 2b: Orthogonalize
        # -------------------------
        w_curr = orthogonalize(w_curr, B)

        # -------------------------
        # 2c: Normalize
        # -------------------------
        w_curr = normalize(w_curr)

        # -------------------------
        # 2d: Iterate
        # -------------------------
        n = n + 1
        w_prev = w_curr

    return w_curr


def silhouette_score(s_i, kmeans, peak_indices_a, peak_indices_b, centroid_a):
    """
    Calculates silhouette score on the estimated source.

    Defined as the difference between within-cluster sums of point-to-centroid distances
    and between-cluster sums of point-to-centroid distances.
    Measure is normalized by dividing by the maximum of these two values (Negro et al. 2016).

    Parameters
    ----------
        s_i: numpy.ndarray
            Estimated source. 1D array containing K elements, where K is the number of samples.
        kmeans: sklearn.cluster._kmeans.KMeans
            KMeans model fit on peaks present in estimated source.
        peak_indices_a: numpy.ndarray
            1D array containing the peak indices belonging to cluster a.
        peak_indices_b: numpy.ndarray
            1D array containing the peak indices belonging to cluster b.
        centroid_a: int
            KMeans label pertaining to cluster a.

    Returns
    -------
        float
            Silhouette score.

    Examples
    --------

    """
    centroid_b = abs(centroid_a - 1)

    # Calculate within-cluster sums of point-to-centroid distances
    intra_sums = (
        abs(s_i[peak_indices_a] - kmeans.cluster_centers_[centroid_a]).sum()
        + abs(s_i[peak_indices_b] - kmeans.cluster_centers_[centroid_b]).sum()
    )

    # Calculate between-cluster sums of point-to-centroid distances
    inter_sums = (
        abs(s_i[peak_indices_a] - kmeans.cluster_centers_[centroid_b]).sum()
        + abs(s_i[peak_indices_b] - kmeans.cluster_centers_[centroid_a]).sum()
    )

    diff = inter_sums - intra_sums

    sil = diff / max(intra_sums, inter_sums)

    return sil

<<<<<<< HEAD
def pnr(s_i, peak_indices):
    """
    Returns pulse-to-noise ratio of an estimated source.
    
    Parameters
    ----------
    s_i: numpy.ndarray
        Estimated source. 1D array containing K elements, where K is the number of samples.
    peak_indices: numpy.ndarray
        1D array containing the peak indices.
    
    Returns
    -------
        float
            Pulse-to-noise ratio.
            
    Examples
    --------
    >>> s_i = np.array([0.80749775, 0.27374957, 0.49259282, 0.88726069, 0.33048516,
                        0.86282998, 0.02434009, 0.79388539, 0.29092294, 0.19824101])
    >>> peak_indices = np.array([1, 4, 6, 9])
    >>> pnr(s_i, peak_indices)
    0.2999339475963902
    """

    return s_i[peak_indices].mean() / np.delete(s_i, peak_indices).mean()

def refinement(w_i, z, i, th_sil=0.9, filepath="", max_iter=10):
=======

def refinement(
    w_i, z, i, th_sil=0.9, filepath="", max_iter=10, random_seed=None
):
>>>>>>> 4588ad6a
    """
    Refines the estimated separation vectors
    determined by the fixed point algorithm as described in Negro et al. (2016).
    Uses a peak-finding algorithm combined with K-Means clustering
    to determine the motor unit pulse train.

    Parameters
    ----------
        w_i: numpy.ndarray
            Current separation vector to refine.
        z: numpy.ndarray
            Centred, extended, and whitened EMG data.
        i: int
            Decomposition iteration number.
        max_iter: int > 0
            Maximum iterations for refinement.
        th_sil: float
            Silhouette score threshold for accepting a separation vector.
        filepath: str
            Filepath/name to be used when saving pulse trains.
        random_seed: int
            Used to initialize the pseudo-random processes in the function.

    Returns
    -------
        numpy.ndarray
            Separation vector if silhouette score is below threshold.
            Otherwise return nothing.

    Examples
    --------
    >>> w_i = refinement(w_i, z, i) # where z in extended, whitened, centered emg data
    """
    
    # Initialize inter-spike interval coefficient of variations for n and n-1 as random numbers
    np.random.seed(random_seed)

    cv_prev = np.random.ranf()
    cv_curr = cv_prev * 0.9

    n = 0

    while cv_curr < cv_prev:

        # a. Estimate the i-th source
        s_i = np.dot(w_i, z)  # w_i and w_i.T are equal as far as I know

        # Estimate pulse train pt_n with peak detection applied to the square of the source vector
        s_i = np.square(s_i)

        peak_indices, _ = find_peaks(
            s_i, distance=41
        )  # 41 samples is ~equiv to 20 ms at a 2048 Hz sampling rate

        # b. Use KMeans to separate large peaks from relatively small peaks, which are discarded
        kmeans = KMeans(n_clusters=2, random_state=random_seed)
        kmeans.fit(s_i[peak_indices].reshape(-1, 1))
        centroid_a = np.argmax(
            kmeans.cluster_centers_
        )  # Determine which cluster contains large peaks
        peak_a = ~kmeans.labels_.astype(
            bool
        )  # Determine which peaks are large (part of cluster a)

        if centroid_a == 1:
            peak_a = ~peak_a

        peak_indices_a = peak_indices[
            peak_a
        ]  # Get the indices of the peaks in cluster a
        peak_indices_b = peak_indices[
            ~peak_a
        ]  # Get the indices of the peaks in cluster b

        # Create pulse train, where values are 0 except for when MU fires, which have values of 1
        pt_n = np.zeros_like(s_i)
        pt_n[peak_indices_a] = 1

        # c. Update inter-spike interval coefficients of variation
        isi = np.diff(peak_indices_a)  # inter-spike intervals
        cv_prev = cv_curr
        cv_curr = variation(isi)

        # d. Update separation vector
        j = len(peak_indices_a)

        w_i = (1 / j) * z[:, peak_indices_a].sum(axis=1)

        n += 1

        if n == max_iter:
            break

    # If silhouette score is greater than threshold, accept estimated source and add w_i to B
    sil = silhouette_score(s_i, kmeans, peak_indices_a, peak_indices_b, centroid_a)

    if sil < th_sil:
        return np.zeros_like(
            w_i
        )  # If below threshold, reject estimated source and return nothing
    else:
        print(f"Extracted source at iteration {i}")
        # Save pulse train
        pd.DataFrame(pt_n, columns=["pulse_train"]).rename_axis("sample").to_csv(
            f"{filepath}_PT_{i}"
        )
        return w_i


def decomposition(
    x,
    M=64,
    Tolx=10e-4,
    fun=skew,
    max_iter_sep=10,
    th_sil=0.9,
    filepath="",
    max_iter_ref=10,
    random_seed=None
):
    """
    Main function duplicating decomposition algorithm from Negro et al. (2016).
    Performs decomposition of raw EMG signals.

    Parameters
    ----------
        x: numpy.ndarray
            The input matrix.
        Tolx: float
            Tolx for element-wise comparison in separation.
        fun: function
            Contrast function to use.
            skew, og_cosh or exp_sq
        max_iter_sep: int > 0
            Maximum iterations for fixed point algorithm.
            When to stop if it doesn't converge.
        th_sil: float
            Silhouette score threshold for accepting a separation vector.
        max_iter_ref: int > 0
            Maximum iterations for refinement.
        filepath: str
            Filepath/name to be used when saving pulse trains.
        random_seed: int
            Used to initialize the pseudo-random processes in the function.

    Returns
    -------
        numpy.ndarray
            Decomposed matrix B.

    Examples
    --------
    >>> x = gl_10 = loadmat('../data/raw/gl_10.mat') #Classic gold standard data
    >>> x = gl_to['SIG']
    >>> decomposition(x)

    """
    # Flatten
    x = flatten_signal(x)

    # Extend
    x_ext = extend_all_channels(x, 10)

    # Subtract mean + Whiten
    z = whiten(x_ext)

    B = np.zeros((z.shape[0], z.shape[0]))

    for i in range(M):

        # Separate
        w_i = separation(z, B, Tolx, fun, max_iter_sep)

        # Refine
    B[:i] = refinement(w_i, z, i, max_iter_ref, th_sil, filepath, random_seed)

    return B<|MERGE_RESOLUTION|>--- conflicted
+++ resolved
@@ -233,7 +233,6 @@
 
     return sil
 
-<<<<<<< HEAD
 def pnr(s_i, peak_indices):
     """
     Returns pulse-to-noise ratio of an estimated source.
@@ -261,13 +260,9 @@
 
     return s_i[peak_indices].mean() / np.delete(s_i, peak_indices).mean()
 
-def refinement(w_i, z, i, th_sil=0.9, filepath="", max_iter=10):
-=======
-
 def refinement(
     w_i, z, i, th_sil=0.9, filepath="", max_iter=10, random_seed=None
 ):
->>>>>>> 4588ad6a
     """
     Refines the estimated separation vectors
     determined by the fixed point algorithm as described in Negro et al. (2016).
